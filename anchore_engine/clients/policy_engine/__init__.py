--- conflicted
+++ resolved
@@ -1,15 +1,11 @@
-<<<<<<< HEAD
 import random
 
 import anchore_engine.clients.common
 from anchore_engine.subsys.discovery import get_endpoints
-=======
-from anchore_engine.clients import catalog
->>>>>>> 6927c520
 from .generated import DefaultApi, configuration
+from anchore_engine.subsys import logger
 
 SERVICE_NAME = 'policy_engine'
-
 
 def get_client(host=None, user=None, password=None, verify_ssl=True):
     """
@@ -21,36 +17,25 @@
     :return: initialized client object
     """
 
-    if host:
-        configuration.host = host
-    else:
+    if not host:
         try:
-<<<<<<< HEAD
             endpoint = anchore_engine.clients.common.get_service_endpoint((user, password), SERVICE_NAME)
             if endpoint:
-                configuration.host = endpoint
-=======
-            service = catalog.choose_service((user, password), SERVICE_NAME)
-            if service:
-                host = '/'.join([service['base_url'], service['version']])
->>>>>>> 6927c520
+                host = endpoint
             else:
                 raise Exception("cannot find endpoint for service: {}".format(SERVICE_NAME))
         except Exception as err:
             raise err
 
-<<<<<<< HEAD
-    if user:
-        configuration.username = user
-    if password:
-        configuration.password = password
-
-=======
->>>>>>> 6927c520
-    configuration.verify_ssl = verify_ssl
     configuration.api_client = None
     c = DefaultApi()
-    c.api_client.configuration.host = host
-    c.api_client.configuration.username = user
-    c.api_client.configuration.password = password
+    if host:
+        c.api_client.configuration.host = host
+    if user:
+        c.api_client.configuration.username = user
+    if password:
+        c.api_client.configuration.password = password
+
+    c.api_client.configuration.verify_ssl = verify_ssl
+
     return c