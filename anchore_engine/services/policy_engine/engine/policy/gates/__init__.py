# Import all valid gates

from .dockerfile import DockerfileGate
from .files import FileCheckGate
from .passwd_file import FileparsePasswordGate
from .packages import PackagesCheckGate
from .vulnerabilities import VulnerabilitiesGate
from .licenses import LicensesGate
from .gems import GemCheckGate
from .npms import NpmCheckGate
from .secrets import SecretCheckGate
from .image_metadata import ImageMetadataGate
from .always import AlwaysGate
<<<<<<< HEAD
from .cpesec import CpeGate
=======

# Bring in deprecated gates
from .deprecated import *

# Bring in eol'd gates
from .eol import *
>>>>>>> cfcf4ee9
<|MERGE_RESOLUTION|>--- conflicted
+++ resolved
@@ -11,13 +11,10 @@
 from .secrets import SecretCheckGate
 from .image_metadata import ImageMetadataGate
 from .always import AlwaysGate
-<<<<<<< HEAD
 from .cpesec import CpeGate
-=======
 
 # Bring in deprecated gates
 from .deprecated import *
 
 # Bring in eol'd gates
-from .eol import *
->>>>>>> cfcf4ee9
+from .eol import *